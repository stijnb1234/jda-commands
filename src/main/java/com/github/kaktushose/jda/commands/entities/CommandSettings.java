package com.github.kaktushose.jda.commands.entities;

import com.github.kaktushose.jda.commands.exceptions.CommandException;
import com.github.kaktushose.jda.commands.internal.JedisInstanceHolder;
import com.github.kaktushose.jda.commands.internal.JedisReadWrite;
import net.dv8tion.jda.api.entities.Guild;
import org.slf4j.Logger;
import org.slf4j.LoggerFactory;

import javax.annotation.Nonnull;
import javax.annotation.Nullable;
import java.util.Map;
import java.util.Set;
import java.util.concurrent.ConcurrentHashMap;

/**
 * This class provides a very basic level of configuration.
 *
 * <p>All settings declared through this class can also be declared inside a yaml file. To be loaded properly the yaml file
 * must be located in the resources folder and its name must be <em>settings.yaml</em>. If the yaml file deviates from
 * that you can use the {@link com.github.kaktushose.jda.commands.internal.YamlLoader} to load the file manually.
 *
 * @author Kaktushose
 * @version 1.0.0
 * @see com.github.kaktushose.jda.commands.internal.YamlLoader
 * @since 1.0.0
 */
public class CommandSettings {

    private final static Logger log = LoggerFactory.getLogger(CommandSettings.class);
    private final Set<Long> mutedChannels;
    private final Set<Long> mutedUsers;
    private final Map<Long, String> guildPrefixes;
    private final Set<String> helpLabels;
    private final Map<String, Set<Long>> permissionHolders;
    private boolean botMentionPrefix;
    private String prefix;
    private boolean ignoreBots, ignoreLabelCase;
    private boolean isRedisEnabled;
    private String redisHost;
    private int redisPort;
    private int redisDB;

    /**
     * Constructs a new CommandSettings object with default values.
     */
    public CommandSettings() {
<<<<<<< HEAD
        this.prefix = "!";
        ignoreBots = true;
        ignoreLabelCase = true;
        botMentionPrefix = true;
        mutedChannels = new HashSet<>();
        mutedUsers = new HashSet<>();
        guildPrefixes = new HashMap<>();
        permissionHolders = new HashMap<>();
        helpLabels = new HashSet<>();
        helpLabels.add("help");
        isRedisEnabled = false;
        redisHost = "127.0.0.1";
        redisPort = 6379;
        redisDB = 0;
=======
        this("!", true, true, true);
>>>>>>> 840bde75
    }

    /**
     * Constructs a new CommandSettings object.
     *
     * @param prefix           the prefix the framework will listen to
     * @param ignoreBots       whether the framework should ignore messages from Discord Bots or not
     * @param ignoreLabelCase  whether the command mapper should be case sensitive or not
     * @param botMentionPrefix whether to allow a bot mention to be a valid prefix or not
     */
    public CommandSettings(@Nullable String prefix, boolean ignoreBots, boolean ignoreLabelCase, boolean botMentionPrefix, boolean isRedisEnabled, String redisHost, int redisPort, int redisDB) {
        this.prefix = validatePrefix(prefix);
        this.ignoreBots = ignoreBots;
        this.ignoreLabelCase = ignoreLabelCase;
        this.botMentionPrefix = botMentionPrefix;
        mutedChannels = ConcurrentHashMap.newKeySet();
        mutedUsers = ConcurrentHashMap.newKeySet();
        guildPrefixes = new ConcurrentHashMap<>();
        permissionHolders = new ConcurrentHashMap<>();
        helpLabels = ConcurrentHashMap.newKeySet();
        helpLabels.add("help");
        this.isRedisEnabled = isRedisEnabled;
        this.redisHost = redisHost;
        this.redisPort = redisPort;
        this.redisDB = redisDB;
    }

    /**
     * Get the default prefix.
     *
     * @return the default prefix
     */
    public String getPrefix() {
        return prefix;
    }

    /**
     * Sets the default prefix. If the prefix is {@code null} the fallback prefix <em>!</em> will be used instead.
     *
     * @param prefix the default prefix to set
     * @return the current instance to use fluent interface
     */
    public CommandSettings setPrefix(@Nullable String prefix) {
        this.prefix = validatePrefix(prefix);
        return this;
    }

    /**
     * Set a custom prefix for a specific guild. This will override the default prefix.
     * If the prefix is {@code null} the fallback prefix <em>!</em> will be used instead.
     *
     * @param guildId the id of the guild to set the prefix for
     * @param prefix  the prefix to set
     * @return the current instance to use fluent interface
     */

    public CommandSettings addGuildPrefix(long guildId, @Nullable String prefix) {
        guildPrefixes.put(guildId, validatePrefix(prefix));
        if (JDACommands.getInstance().getSettings().isRedisEnabled) {
            JedisReadWrite.insertString(JDACommands.getInstance().getSettings().redisDB, String.valueOf(guildId), validatePrefix(prefix));
        }
        return this;
    }

    /**
     * Set custom prefixes for the given guilds. This will override the default prefix.
     * If one of the provided prefixes is {@code null} the fallback prefix <em>!</em> will be used instead.
     *
     * @param guildPrefixes a map that contains the prefixes to set for each guild. Key: the guild id Value: the prefix
     * @return the current instance to use fluent interface
     */
    public CommandSettings addGuildPrefixes(@Nonnull Map<Long, String> guildPrefixes) {
        this.guildPrefixes.putAll(guildPrefixes);
        return this;
    }

    /**
     * Removes a custom prefix for the specified guild. This will automatically reactivate the default prefix.
     *
     * @param guildId the id of the guild to remove the custom prefix from
     * @return the current instance to use fluent interface
     */
    public CommandSettings removeGuildPrefix(long guildId) {
        guildPrefixes.remove(guildId);
        if (JDACommands.getInstance().getSettings().isRedisEnabled) {
            JedisReadWrite.delString(JDACommands.getInstance().getSettings().redisDB, String.valueOf(guildId));
        }
        return this;
    }

    /**
     * Removes all specified custom prefixes. This will automatically reactivate the default prefix.
     *
     * @return the current instance to use fluent interface
     */
    public CommandSettings clearGuildPrefixes() {
        guildPrefixes.clear();
        return this;
    }

    /**
     * Get the prefix for the specified guild.
     *
     * @param guildId the id of the guild to get the prefix for
     * @return if present the custom guild prefix, else the default prefix
     */
    public String getGuildPrefix(long guildId) {
        String prefix = guildPrefixes.get(guildId);
        return prefix == null ? fetchGuildPrefixRedis(guildId) : prefix;
    }


    /**
     * Check for the prefix in the database (redis)
     * if not present, return default prefix
     * if the prefix is not present in cache, it will be put in there
     *
     * @param guildId the id of the guild to get the prefix for
     * @return if present the custom guild prefix, else the default prefix
     */
    public String fetchGuildPrefixRedis(long guildId) {
        if (JDACommands.getInstance().getSettings().isRedisEnabled) {
            String prefix = JedisReadWrite.getString(JDACommands.getInstance().getSettings().redisDB, String.valueOf(guildId));
            if (prefix == null) {
                return this.prefix;
            } else {
                guildPrefixes.put(guildId, prefix);
                return prefix;
            }
        }else{
            return this.prefix;
        }
    }


    /**
     * Get the prefix for the specified guild.
     *
     * @param guild the {@code Guild} to get the prefix for
     * @return if present the custom guild prefix, else the default prefix
     */
    public String getGuildPrefix(@Nonnull Guild guild) {
        return getGuildPrefix(guild.getIdLong());
    }

    /**
     * Get a Set of the ids of all users with the given permission. This Set is mutable and thus can be modified in
     * order to add or remove users from the given permission level. Returns an empty Set if no users have the
     * given permission level.
     *
     * @param permission the permission to get the users for
     * @return a mutable Set containing the ids of all users with the given permission
     * @see com.github.kaktushose.jda.commands.annotations.Permission
     */
    public Set<Long> getPermissionHolders(@Nonnull String permission) {
        permissionHolders.putIfAbsent(permission, ConcurrentHashMap.newKeySet());
        return permissionHolders.get(permission);
    }

    /**
     * Get a Map of all permissions and their holders. Key: the String representing a permission. Value: a
     * Set of the ids of all users with the permission. This Map is mutable and thus can be modified in
     * order to add or remove permissions and their holders.
     *
     * @return a mutable Map containing all permissions and the ids of all users with the permissions
     */
    public Map<String, Set<Long>> getAllPermissionHolders() {
        return permissionHolders;
    }

    /**
     * Get a Set of the ids of all muted TextChannels. This Set is mutable and thus can be modified in order to mute or unmute a
     * TextChannel.
     *
     * @return a mutable Set containing the ids of all muted TextChannels.
     */
    public Set<Long> getMutedChannels() {
        return mutedChannels;
    }

    /**
     * Get a Set of the ids of all muted Users. This Set is mutable and thus can be modified in order to mute or unmute a
     * User.
     *
     * @return a mutable Set containing the ids of all muted Users.
     */
    public Set<Long> getMutedUsers() {
        return mutedUsers;
    }

    /**
     * Get a Set of all specified help labels. This Set is mutable and thus can be modified in order to add or remove a
     * help label. The default value is <em>help</em>.
     *
     * @return a mutable Set containing all help labels.
     */
    public Set<String> getHelpLabels() {
        return helpLabels;
    }

    /**
     * Whether bots should be ignored by this framework or not. If set true, bot accounts can also trigger commands.
     *
     * @return {@code true} if bot accounts
     */
    public boolean isIgnoreBots() {
        return ignoreBots;
    }

    /**
     * Set if bots should be ignored by this framework or not. If set false, bot accounts can also trigger commands.
     *
     * @param ignoreBots true if bots should not invoke commands
     * @return the current instance to use fluent interface
     */
    public CommandSettings setIgnoreBots(boolean ignoreBots) {
        this.ignoreBots = ignoreBots;
        return this;
    }

    /**
     * Whether the case of a label should be ignored or not. For instance, if set true, input <em>FOO</em> will match
     * the label <em>foo</em>
     *
     * @return {@code true} if the label case is ignored
     */
    public boolean isIgnoreLabelCase() {
        return ignoreLabelCase;
    }

    /**
     * Set the case of a label should be ignored or true. For instance, if set true, input <em>FOO</em> will match
     * the label <em>foo</em>
     *
     * @param ignoreLabelCase true if the label case should be ignored
     * @return the current instance to use fluent interface
     */
    public CommandSettings setIgnoreLabelCase(boolean ignoreLabelCase) {
        this.ignoreLabelCase = ignoreLabelCase;
        return this;
    }

    /**
     * Whether a mention of the bot account should be a valid prefix or not.
     *
     * @return {@code true} if a bot mention is a valid prefix
     */
    public boolean isBotMentionPrefix() {
        return botMentionPrefix;
    }

    /**
     * Set if a mention of the bot account should be a valid prefix or not.
     *
     * @param botMentionPrefix {@code true} if a bot mention is a valid prefix
     * @return the current instance to use fluent interface
     */
    public CommandSettings setBotMentionPrefix(boolean botMentionPrefix) {
        this.botMentionPrefix = botMentionPrefix;
        return this;
    }

    private String validatePrefix(String prefix) {
        if (prefix == null) {
            log.error("Switching to default value '!'", new CommandException("Prefix must not be null!"));
            return "!";
        }
        return prefix;
    }

    /**
     * Get if redis is supposed to be used or not
     * used in: {@link CommandSettings}
     *
     * @return {@code boolean} if redis should be used or not
     */
    public boolean getRedisEnabled(){
        return isRedisEnabled;
    }

    /**
     * Get the redis host ip, to use in the {@link JedisInstanceHolder}
     *
     * @return the redisHost ip to use
     */
    public String getRedisHost(){
        return redisHost;
    }

    /**
     * Get the redis host port, to use in the {@link JedisInstanceHolder}
     *
     * @return the redisHost ip to use
     */
    public int getRedisPort(){
        return redisPort;
    }

}<|MERGE_RESOLUTION|>--- conflicted
+++ resolved
@@ -45,24 +45,7 @@
      * Constructs a new CommandSettings object with default values.
      */
     public CommandSettings() {
-<<<<<<< HEAD
-        this.prefix = "!";
-        ignoreBots = true;
-        ignoreLabelCase = true;
-        botMentionPrefix = true;
-        mutedChannels = new HashSet<>();
-        mutedUsers = new HashSet<>();
-        guildPrefixes = new HashMap<>();
-        permissionHolders = new HashMap<>();
-        helpLabels = new HashSet<>();
-        helpLabels.add("help");
-        isRedisEnabled = false;
-        redisHost = "127.0.0.1";
-        redisPort = 6379;
-        redisDB = 0;
-=======
         this("!", true, true, true);
->>>>>>> 840bde75
     }
 
     /**
